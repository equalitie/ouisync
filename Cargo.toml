[package]
name = "ouisync"
description = "Secure P2P file sharing"
version = "0.1.0"
authors = ["Adam Cigánek <adam@equalit.ie>", "Peter Jankuliak <peter@equalit.ie>"]
license = "MPL-2.0"
edition = "2018"

[lib]
crate-type = ["lib", "cdylib"] # TODO: we might also need `staticlib` for ios

[dependencies]
async-std = "1.9.0"
futures-util = "0.3.14"
futures = "0.3.14"
anyhow = "1.0.40"
chacha20poly1305 = { version = "0.8.0-pre", features = ["alloc", "stream"] }
dirs = "3.0.1"
env_logger = "0.8.3"
futures-util = "0.3.14"
log = "0.4.14"
rand = "0.8.3"
sqlx = { version = "0.5.2", features = ["runtime-tokio-rustls", "sqlite"] }
structopt = "0.3.21"
thiserror = "1.0.24"
<<<<<<< HEAD
tokio = { version = "1.5.0", features = ["fs", "macros", "rt-multi-thread", "signal"] }
=======
tokio = { version = "1.4.0", features = ["macros", "rt-multi-thread", "signal", "sync", "time", "net"] }
serde = { version = "1.0", features = ["derive"] }
bincode = "1.3"
net2 = "0.2" # To be able to setsockopts before a socket is bound
rand = "0.8.3"
>>>>>>> e4448b0b

[target.'cfg(unix)'.dependencies]
libc = "0.2.93"
fuser = "0.7.0"

# The latest published version doesn't have the stream support yet:
[patch.crates-io]
chacha20poly1305 = { git = "https://github.com/RustCrypto/AEADs.git" }
chacha20 = { git = "https://github.com/RustCrypto/stream-ciphers.git" }<|MERGE_RESOLUTION|>--- conflicted
+++ resolved
@@ -10,28 +10,21 @@
 crate-type = ["lib", "cdylib"] # TODO: we might also need `staticlib` for ios
 
 [dependencies]
-async-std = "1.9.0"
 futures-util = "0.3.14"
 futures = "0.3.14"
 anyhow = "1.0.40"
 chacha20poly1305 = { version = "0.8.0-pre", features = ["alloc", "stream"] }
 dirs = "3.0.1"
 env_logger = "0.8.3"
-futures-util = "0.3.14"
 log = "0.4.14"
 rand = "0.8.3"
 sqlx = { version = "0.5.2", features = ["runtime-tokio-rustls", "sqlite"] }
 structopt = "0.3.21"
 thiserror = "1.0.24"
-<<<<<<< HEAD
-tokio = { version = "1.5.0", features = ["fs", "macros", "rt-multi-thread", "signal"] }
-=======
-tokio = { version = "1.4.0", features = ["macros", "rt-multi-thread", "signal", "sync", "time", "net"] }
+tokio = { version = "1.5.0", features = ["fs", "macros", "rt-multi-thread", "signal", "sync", "time", "net"] }
 serde = { version = "1.0", features = ["derive"] }
 bincode = "1.3"
 net2 = "0.2" # To be able to setsockopts before a socket is bound
-rand = "0.8.3"
->>>>>>> e4448b0b
 
 [target.'cfg(unix)'.dependencies]
 libc = "0.2.93"
